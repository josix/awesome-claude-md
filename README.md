# Awesome Claude.md

A curated collection of high-quality `claude.md` files from leading open-source projects. These examples demonstrate industry best practices for onboarding AI assistants to complex codebases.

> **🚀 Quick Start**: New here? Jump to [Top Picks](#-top-picks) or browse by [Technology](#-browse-by-technology) | [Use Case](#-browse-by-use-case)

## 📋 Table of Contents

- [🎯 Top Picks](#-top-picks) - Start here for the best examples
- [🔍 Browse by Technology](#-browse-by-technology) - Find examples by tech stack
- [🎨 Browse by Use Case](#-browse-by-use-case) - Find examples by purpose
- [📂 All Categories](#-all-categories) - Complete categorized list
- [🏆 Quality Standards](#quality-standards) - Our selection criteria
- [🤝 Contributing](#contributing) - How to add examples
- [🔎 Search GitHub](#search-github) - Find more examples

## 🎯 Top Picks

**Start with these exceptional examples** - hand-picked for learning effective `claude.md` patterns:

### 🥇 **Essential (Must Read)**
| Example | Why It's Great | Tech Stack |
|---------|---------------|------------|
| **[Basic Memory](scenarios/complex-projects/basicmachines-co_basic-memory/README.md)** | Cutting-edge MCP integration & AI collaboration | Python, FastAPI, SQLAlchemy |
| **[CYRUP AI Kargo](scenarios/developer-tooling/cyrup-ai_kargo/README.md)** | State machine workflows & research methodology | Rust, MCP Tools |
| **[Overreacted.io](scenarios/complex-projects/gaearon_overreacted.io/README.md)** | Technical depth with personality | Next.js, React, MDX |

### 🥈 **Advanced Patterns**
| Example | Why It's Great | Tech Stack |
|---------|---------------|------------|
| **[Cloudflare Workers SDK](scenarios/developer-tooling/cloudflare_workers-sdk/README.md)** | Monorepo & testing excellence | TypeScript, Monorepo |
| **[Anthropic Quickstarts](scenarios/getting-started/anthropics_anthropic-quickstarts/README.md)** | Multi-project organization | Python, TypeScript, React |

## 🔍 Browse by Technology

<details>
<summary><strong>🟦 TypeScript/JavaScript</strong></summary>

- **[Overreacted.io](scenarios/complex-projects/gaearon_overreacted.io/README.md)** - Next.js with MDX
- **[Cloudflare Workers SDK](scenarios/developer-tooling/cloudflare_workers-sdk/README.md)** - Monorepo patterns
- **[Claude Crew](scenarios/developer-tooling/d-kimuson_claude-crew/README.md)** - Strict TypeScript standards
- **[Anthropic Quickstarts](scenarios/getting-started/anthropics_anthropic-quickstarts/README.md)** - Multi-project setup

</details>

<details>
<summary><strong>🟧 Python</strong></summary>

- **[Basic Memory](scenarios/complex-projects/basicmachines-co_basic-memory/README.md)** - MCP integration
- **[PyTorch tlparse](scenarios/developer-tooling/pytorch_tlparse/README.md)** - Dual-language (Rust/Python)
- **[Anthropic Quickstarts](scenarios/getting-started/anthropics_anthropic-quickstarts/README.md)** - Computer-use demo

</details>

<details>
<summary><strong>🟫 Rust</strong></summary>

- **[CYRUP AI Kargo](scenarios/developer-tooling/cyrup-ai_kargo/README.md)** - State machine workflows
- **[PyTorch tlparse](scenarios/developer-tooling/pytorch_tlparse/README.md)** - Performance optimization

</details>

<details>
<summary><strong>🟪 Other Languages</strong></summary>

- **[Kent Beck's BPlusTree3](scenarios/project-handoffs/KentBeck_BPlusTree3/README.md)** - TDD methodology
- **[Cloudflare workerd](scenarios/infrastructure-projects/cloudflare_workerd/README.md)** - C++/WebAssembly runtime

</details>

## 🎨 Browse by Use Case

<details>
<summary><strong>🏗️ Monorepo & Build Systems</strong></summary>

- **[Cloudflare Workers SDK](scenarios/developer-tooling/cloudflare_workers-sdk/README.md)** - Advanced monorepo patterns
- **[Lerna](scenarios/developer-tooling/lerna_lerna/README.md)** - Multi-package management

</details>

<details>
<summary><strong>🤖 AI & Machine Learning</strong></summary>

- **[Basic Memory](scenarios/complex-projects/basicmachines-co_basic-memory/README.md)** - AI collaboration workflows
- **[Microsoft Semantic Workbench](scenarios/complex-projects/microsoft_semanticworkbench/README.md)** - AI assistant platform

</details>

<details>
<summary><strong>🧪 Testing & Quality</strong></summary>

- **[Kent Beck's BPlusTree3](scenarios/project-handoffs/KentBeck_BPlusTree3/README.md)** - TDD methodology
- **[Claude Crew](scenarios/developer-tooling/d-kimuson_claude-crew/README.md)** - Strict TypeScript standards

</details>

<details>
<summary><strong>🚀 Getting Started</strong></summary>

- **[Anthropic Quickstarts](scenarios/getting-started/anthropics_anthropic-quickstarts/README.md)** - Multi-project documentation
- **[Ethereum.org Website](scenarios/getting-started/ethereum_ethereum-org-website/README.md)** - Community-driven development

</details>

## 📂 All Categories

### 🏗️ Infrastructure Projects

Large-scale systems and runtime environments that power modern applications.

- **[Cloudflare workerd](scenarios/infrastructure-projects/cloudflare_workerd/README.md)** - JavaScript/WebAssembly runtime powering Cloudflare Workers (6,865 stars)
  - Dual build systems (Bazel + Just)
  - Comprehensive testing strategy across multiple environments
  - Production deployment guidance

### 🏢 Complex Projects

Multi-service applications with sophisticated architectures and enterprise-scale concerns.

- **[Microsoft Semantic Workbench](scenarios/complex-projects/microsoft_semanticworkbench/README.md)** - AI assistant prototyping platform (325 stars)
  - AI context generation system
  - Service orchestration patterns
  - Multi-language architecture

- **[Sentry](scenarios/complex-projects/getsentry_sentry/README.md)** - Error tracking and performance monitoring (40,000+ stars)
  - Microservices architecture
  - Real-time data processing
  - Enterprise deployment patterns

- **[TimeWarp Architecture](scenarios/complex-projects/TimeWarpEngineering_timewarp-architecture/README.md)** - .NET distributed application framework (100+ stars)
  - Event sourcing and CQRS patterns
  - Distributed system design
  - Modern .NET practices

- **[Platformatic](scenarios/complex-projects/platformatic_platformatic/README.md)** - Node.js application platform (1,000+ stars)
  - Multi-service coordination
  - API gateway patterns
  - Development environment setup

- **[Webhook Broker](scenarios/complex-projects/newscred_webhook-broker/README.md)** - High-throughput webhook delivery system (200+ stars)
  - Event-driven architecture
  - Message queuing patterns
  - Scalability considerations

### 🛠️ Developer Tooling

CLI tools, build systems, and developer productivity solutions.

- **[Cloudflare Workers SDK](scenarios/developer-tooling/cloudflare_workers-sdk/README.md)** - Official SDK and CLI for Cloudflare Workers (3,271 stars)
  - Strict package management conventions
  - Monorepo architecture patterns
  - Advanced testing tiers

- **[PyTorch tlparse](scenarios/developer-tooling/pytorch_tlparse/README.md)** - Log parsing and analysis tool (46 stars)
  - Dual-language development (Rust/Python)
  - Extensible parser framework
  - Performance optimization techniques

- **[Lerna](scenarios/developer-tooling/lerna_lerna/README.md)** - Monorepo management tool (35,000+ stars)
  - Multi-package workflows
  - Release management
  - CI/CD integration

- **[Kubb](scenarios/developer-tooling/kubb-labs_kubb/README.md)** - API toolkit for code generation (2,000+ stars)
  - Plugin architecture
  - OpenAPI code generation
  - TypeScript integration

- **[mypy-boto3-builder](scenarios/developer-tooling/youtype_mypy-boto3-builder/README.md)** - Type generation for AWS SDK (2,000+ stars)
  - Sophisticated type generation
  - Multi-package publishing
  - Documentation automation

- **[HWP](scenarios/developer-tooling/mcollina_hwp/README.md)** - High-performance web platform (by Node.js TSC member)
  - Expert-level Node.js patterns
  - Performance optimization
  - Production deployment

- **[Kotlinter Gradle](scenarios/developer-tooling/jeremymailen_kotlinter-gradle/README.md)** - Kotlin code formatting plugin (500+ stars)
  - Gradle plugin development
  - Code quality automation
  - CI/CD integration

### 📚 Libraries & Frameworks

Reusable components, SDKs, and framework implementations.

- **[LangChain Redis](scenarios/libraries-frameworks/langchain-ai_langchain-redis/README.md)** - Redis integration for LangChain (34 stars)
  - Comprehensive testing architecture
  - Sophisticated configuration system
  - Production-ready workflows

- **[Composio](scenarios/libraries-frameworks/ComposioHQ_composio/README.md)** - AI agent integration platform (10,000+ stars)
  - Multi-platform SDK architecture
  - Comprehensive API coverage
  - Integration patterns

- **[Agentic](scenarios/libraries-frameworks/transitive-bullshit_agentic/README.md)** - LLM tool integration framework (2,000+ stars)
  - Innovative tool abstractions
  - Multi-model support
  - Type-safe implementations

- **[DataFog Python](scenarios/libraries-frameworks/DataFog_datafog-python/README.md)** - Data privacy and masking library (500+ stars)
  - Privacy-focused patterns
  - Data transformation pipelines
  - Compliance considerations

- **[GenSX](scenarios/libraries-frameworks/gensx-inc_gensx/README.md)** - Code generation framework (200+ stars)
  - Template-based generation
  - Multi-language support
  - Extensible architecture

### 🚀 Getting Started

Projects focused on developer onboarding and initial setup experiences.

- **[Ethereum.org Website](scenarios/getting-started/ethereum_ethereum-org-website/README.md)** - Official Ethereum community website (5,000+ stars)
  - Community-driven development
  - Multi-language support
  - Documentation workflows

### 🔄 Project Handoffs

Documentation focused on project state, blocking issues, and transition planning.

- **[Mattermost Test Management](scenarios/project-handoffs/mattermost_mattermost-test-management/README.md)** - Enterprise test management system
  - Current project state
  - Blocking issues documentation
  - Transition planning

## Quality Standards

All examples in this collection meet these criteria:

- **Industry Recognition**: From organizations with proven track records
- **Production Usage**: Actively maintained and used in production environments
- **Comprehensive Documentation**: Detailed architecture, setup, and workflow information
- **Best Practices**: Demonstrate advanced patterns and techniques
- **AI-Friendly**: Structured to maximize AI assistant effectiveness

## Contributing

<<<<<<< HEAD
We welcome contributions! Please see our **[Contributing Guide](CONTRIBUTING.md)** for detailed instructions.
=======
### 🤖 Automated Discovery
We use an automated system to discover new CLAUDE.md files across GitHub:
- **Weekly Discovery**: Runs every Monday to find new candidates
- **Quality Evaluation**: Automatically scores repositories against our standards
- **Community Review**: Creates issues with discovered candidates for manual review
- **Documentation**: See [AUTOMATED_DISCOVERY.md](AUTOMATED_DISCOVERY.md) for full details

### Manual Contributions
When adding new examples:
>>>>>>> ddc7e190

### 🚀 Quick Start:
- **Found a great example?** [Create a suggestion issue](https://github.com/josix/awesome-claude-md/issues/new?template=new-example.md)
- **Want to improve analysis?** [Create an improvement issue](https://github.com/josix/awesome-claude-md/issues/new?template=improvement.md)  
- **Found a bug?** [Report it here](https://github.com/josix/awesome-claude-md/issues/new?template=bug-report.md)

### 📋 Key Guidelines:
1. **Focus on Quality**: Prioritize examples from established projects (1,000+ stars preferred)
2. **Preserve Originality**: Keep `claude.md` files exactly as they appear in source repositories
3. **Provide Analysis**: Create detailed `README.md` files explaining what makes each example exemplary
4. **Follow Structure**: Use the established directory structure and naming conventions

Read the full [Contributing Guide](CONTRIBUTING.md) for step-by-step instructions.

## Organizations Represented

- **Cloudflare**: Infrastructure runtime and developer tooling
- **Microsoft**: AI systems and enterprise tooling
- **PyTorch**: Machine learning infrastructure
- **LangChain**: AI application frameworks
- **Sentry**: Error tracking and monitoring
- **Ethereum Foundation**: Blockchain infrastructure
- **Mattermost**: Enterprise collaboration

## Search GitHub

To find more high-quality examples:

```bash
# Search for claude.md files in popular repositories
filename:claude.md stars:>1000

# Search within specific organizations
filename:claude.md org:microsoft
filename:claude.md org:cloudflare
filename:claude.md org:pytorch
```

## License

This collection is provided under MIT License. Original `claude.md` files retain their respective licenses from source repositories.<|MERGE_RESOLUTION|>--- conflicted
+++ resolved
@@ -240,9 +240,8 @@
 
 ## Contributing
 
-<<<<<<< HEAD
 We welcome contributions! Please see our **[Contributing Guide](CONTRIBUTING.md)** for detailed instructions.
-=======
+
 ### 🤖 Automated Discovery
 We use an automated system to discover new CLAUDE.md files across GitHub:
 - **Weekly Discovery**: Runs every Monday to find new candidates
@@ -252,7 +251,6 @@
 
 ### Manual Contributions
 When adding new examples:
->>>>>>> ddc7e190
 
 ### 🚀 Quick Start:
 - **Found a great example?** [Create a suggestion issue](https://github.com/josix/awesome-claude-md/issues/new?template=new-example.md)
